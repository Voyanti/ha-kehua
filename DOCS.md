--- conflicted
+++ resolved
@@ -15,11 +15,7 @@
 Each server should be defined as
 
 ```
-<<<<<<< HEAD
   - name: "Kehua 1"
-=======
-  - name: "SG1"
->>>>>>> d21e2e64
     serialnum: "A2340700442"
     server_type: "KEHUA_INVERTER"
     connected_client: "Client1"
@@ -27,11 +23,7 @@
 ```
 
 - `name` is used to create the HA entity unique_id, and device name. Use alphanumeric characters only. Keep it unique.
-<<<<<<< HEAD
-- `serialnum` not functional for Paneltrack meters. For bookkeeping purposes.
-=======
 - `serialnum` is verified upon add-on startup.
->>>>>>> d21e2e64
 - `server_type` is used to select the class of server to instantiate. This add-on supports only PANELTRACK.
 - `connected_client` specifies on which client bus (abstraction of serial port or tcp ip) the server is connected. Most systems use a single client.
 - `modbus_id`: Modbus slave address of the device/server.

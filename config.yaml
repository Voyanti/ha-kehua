<<<<<<< HEAD
name: "Kehua Inverter"
version: "0.1.0"
slug: "voyanti_kehua"
description: "Kehua Inverter"
=======
name: "Sungrow Inverter"
version: "0.4.20"
slug: "sungrow"
description: "Sungrow Inverter"
>>>>>>> 578be7f5
init: false
startup: application
boot: auto
url: "https://github.com/Voyanti/ha-kehua"
arch:
  - aarch64
  - amd64
  - armhf
  - armv7
  - i386
options:
  servers:
    - name: "Kehua Inverter 1"
      ha_display_name: "KH1"
      serialnum: "unknown"
      server_type: "KEHUA_INVERTER"
      connected_client: "Client1"
      modbus_id: 1  # default for kehua?
  clients:
    - name: "ModbusTCP"
      ha_display_name: "Client1"
      type: "TCP"
      host: "192.168.1.91"
      port: 502
  # mqtt_host: "localhost"
  # mqtt_port: 1884
  mqtt_host: "core-mosquitto"
  mqtt_port: 1883
  mqtt_user: "mqtt"
  mqtt_password: "mqtt"
  mwtt_ha_discovery_topic: "homeassistant"
  mqtt_base_topic: "modbus"
schema:
  servers:
    - name: str
      ha_display_name: str
      serialnum: str
      server_type: list(KEHUA_INVERTER)
      connected_client: str
      modbus_id: int(0,255)
  clients:
    - name: str
      ha_display_name: str
      type: list(TCP|RTU)
      host: str?
      port: int?
      baudrate: int?
      bytesize: int?
      parity: bool?
      stopbits: int?
  mqtt_host: str
  mqtt_port: port
  mqtt_user: str
  mqtt_password: password
  mwtt_ha_discovery_topic: str
  mqtt_base_topic: str<|MERGE_RESOLUTION|>--- conflicted
+++ resolved
@@ -1,14 +1,7 @@
-<<<<<<< HEAD
 name: "Kehua Inverter"
 version: "0.1.0"
 slug: "voyanti_kehua"
 description: "Kehua Inverter"
-=======
-name: "Sungrow Inverter"
-version: "0.4.20"
-slug: "sungrow"
-description: "Sungrow Inverter"
->>>>>>> 578be7f5
 init: false
 startup: application
 boot: auto

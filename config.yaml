<<<<<<< HEAD
name: "Kehua Inverter"
version: "0.1.4"
slug: "voyanti_kehua"
description: "Kehua Inverter"
init: false
startup: application
boot: auto
url: "https://github.com/Voyanti/ha-kehua"
=======
name: "Atess Inverter"
version: "0.4.27"
image: ghcr.io/voyanti/ha-atess
slug: "ha-atess"
description: "Atess Inverter Prebuilt"
init: false
startup: application
boot: auto
uart: true
usb: true
url: "https://github.com/Voyanti/ha-atess"
>>>>>>> d21e2e64
arch:
  - aarch64
  - amd64
options:
  servers:
<<<<<<< HEAD
    - name: "kehua1"
      serialnum: "unknown"
      server_type: "KEHUA_INVERTER"
      connected_client: "Client1"
      modbus_id: 1  # default for kehua?
  clients:
    - name: "Client1"
      type: "TCP"
      host: "192.168.1.91"
      port: 502
  pause_interval_seconds: 10
=======
    - name: AtessPCS
      serialnum: USD0B4502B
      server_type: ATESS_INVERTER
      connected_client: client1
      modbus_id: 1
    - name: AtessPBD1
      serialnum: UMD0C37086
      server_type: ATESS_INVERTER
      connected_client: client1
      modbus_id: 2
    - name: AtessPBD2
      serialnum: UMD0C2806D
      server_type: ATESS_INVERTER
      connected_client: client1
      modbus_id: 3
  clients:
    - name: client1
      type: RTU
      port: /dev/ttyACM0
      baudrate: 9600
      bytesize: 8
      parity: false
      stopbits: 2
  pause_interval_seconds: 1
>>>>>>> d21e2e64
  sleep_over_midnight: true
  sleep_midnight_minutes: 10
  mqtt_host: "localhost"
  mqtt_port: 1884
  # mqtt_host: "core-mosquitto"
  # mqtt_port: 1883
  mqtt_user: "mqtt"
<<<<<<< HEAD
  mqtt_password: "mqtt-users"
  mwtt_ha_discovery_topic: "homeassistant"
  mqtt_base_topic: "modbus"
=======
  mqtt_password: "mqtt"
  mwtt_ha_discovery_topic: homeassistant
  mqtt_base_topic: modbus
>>>>>>> d21e2e64
schema:
  servers:
    - name: str
      serialnum: str
<<<<<<< HEAD
      server_type: list(KEHUA_INVERTER)
=======
      server_type: list(ATESS_INVERTER)
>>>>>>> d21e2e64
      connected_client: str
      modbus_id: int(0,255)
      # PT: int?
      # CT: int?
  clients:
    - name: str
      type: list(TCP|RTU)
      host: str?
      port: str?
      baudrate: int?
      bytesize: int?
      parity: bool?
      stopbits: int?
  pause_interval_seconds: float
  sleep_over_midnight: bool
  sleep_midnight_minutes: int
  mqtt_host: str
  mqtt_port: port
  mqtt_user: str
  mqtt_password: password
  mwtt_ha_discovery_topic: str
  mqtt_base_topic: str<|MERGE_RESOLUTION|>--- conflicted
+++ resolved
@@ -1,31 +1,17 @@
-<<<<<<< HEAD
 name: "Kehua Inverter"
-version: "0.1.4"
+version: "0.1.5"
+image: ghcr.io/voyanti/ha-atess
 slug: "voyanti_kehua"
 description: "Kehua Inverter"
 init: false
 startup: application
 boot: auto
 url: "https://github.com/Voyanti/ha-kehua"
-=======
-name: "Atess Inverter"
-version: "0.4.27"
-image: ghcr.io/voyanti/ha-atess
-slug: "ha-atess"
-description: "Atess Inverter Prebuilt"
-init: false
-startup: application
-boot: auto
-uart: true
-usb: true
-url: "https://github.com/Voyanti/ha-atess"
->>>>>>> d21e2e64
 arch:
   - aarch64
   - amd64
 options:
   servers:
-<<<<<<< HEAD
     - name: "kehua1"
       serialnum: "unknown"
       server_type: "KEHUA_INVERTER"
@@ -37,32 +23,6 @@
       host: "192.168.1.91"
       port: 502
   pause_interval_seconds: 10
-=======
-    - name: AtessPCS
-      serialnum: USD0B4502B
-      server_type: ATESS_INVERTER
-      connected_client: client1
-      modbus_id: 1
-    - name: AtessPBD1
-      serialnum: UMD0C37086
-      server_type: ATESS_INVERTER
-      connected_client: client1
-      modbus_id: 2
-    - name: AtessPBD2
-      serialnum: UMD0C2806D
-      server_type: ATESS_INVERTER
-      connected_client: client1
-      modbus_id: 3
-  clients:
-    - name: client1
-      type: RTU
-      port: /dev/ttyACM0
-      baudrate: 9600
-      bytesize: 8
-      parity: false
-      stopbits: 2
-  pause_interval_seconds: 1
->>>>>>> d21e2e64
   sleep_over_midnight: true
   sleep_midnight_minutes: 10
   mqtt_host: "localhost"
@@ -70,24 +30,14 @@
   # mqtt_host: "core-mosquitto"
   # mqtt_port: 1883
   mqtt_user: "mqtt"
-<<<<<<< HEAD
   mqtt_password: "mqtt-users"
   mwtt_ha_discovery_topic: "homeassistant"
   mqtt_base_topic: "modbus"
-=======
-  mqtt_password: "mqtt"
-  mwtt_ha_discovery_topic: homeassistant
-  mqtt_base_topic: modbus
->>>>>>> d21e2e64
 schema:
   servers:
     - name: str
       serialnum: str
-<<<<<<< HEAD
       server_type: list(KEHUA_INVERTER)
-=======
-      server_type: list(ATESS_INVERTER)
->>>>>>> d21e2e64
       connected_client: str
       modbus_id: int(0,255)
       # PT: int?

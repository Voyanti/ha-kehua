--- conflicted
+++ resolved
@@ -1,12 +1,4 @@
 from abc import abstractmethod, ABC
-<<<<<<< HEAD
-import logging
-from typing import Optional, TypedDict
-from .enums import DataType, RegisterTypes
-from .client import Client
-from .options import ServerOptions
-from .parameter_types import ParamInfo, HAParamInfo
-=======
 from functools import lru_cache
 import logging
 from typing import Any, Optional, TypedDict
@@ -15,17 +7,12 @@
 from .enums import DataType, HAEntityType, RegisterTypes, Parameter, DeviceClass, WriteParameter, WriteSelectParameter, device_class_to_rounding
 from .client import Client
 from .options import ServerOptions
->>>>>>> d21e2e64
 
 logger = logging.getLogger(__name__)
 
 Parameter = TypedDict("Parameter", {'addr': int, 'count': int, 'dtype': DataType,
                       'multiplier': int, 'unit': str, 'device_class': str, 'register_type': RegisterTypes})
 
-<<<<<<< HEAD
-
-=======
->>>>>>> d21e2e64
 class Server(ABC):
     """
     Base server class. Represents modbus server: its name, serial, model, modbus slave_id. e.g. SungrowInverter(Server).
@@ -40,14 +27,11 @@
         self.modbus_id: int = modbus_id
         self.connected_client: Client = connected_client
 
-<<<<<<< HEAD
-=======
         self._model: str = "unknown"
 
         self.holding_state: list[int] = []      # registers read over self.holding_extent   (min, max)
         self.input_state: list[int] = []        # registers read over self.input_extent     (min, max)
 
->>>>>>> d21e2e64
         logger.info(f"Server {self.name} set up.")
 
     def __str__(self):
@@ -57,10 +41,7 @@
     @abstractmethod
     def supported_models(self) -> tuple[str, ...]:
         """ Return a tuple of string names of all supported models for the implementation."""
-<<<<<<< HEAD
-=======
-
->>>>>>> d21e2e64
+
     @property
     @abstractmethod
     def manufacturer(self) -> str:
@@ -68,14 +49,34 @@
 
     @property
     @abstractmethod
-<<<<<<< HEAD
-    def model(self) -> str:
-        """ Return a string model name for the implementation."""
-
-    @property
-    @abstractmethod
     def parameters(self) -> dict[str, Parameter]:
-        """ Return a string model name for the implementation."""
+        """ Return a dictionary of parameter names and parameter objects."""
+
+    @property
+    @abstractmethod
+    def write_parameters(self) -> dict[str, WriteParameter]:
+        """ Return a dictionary of WriteParameter names and WriteParameter objects."""
+
+    @property
+    @lru_cache
+    def all_parameters(self) -> dict[str, Parameter | WriteParameter | WriteSelectParameter]:
+        params: dict[str, Parameter | WriteParameter | WriteSelectParameter] =  self.parameters.copy()
+        params.update(self.write_parameters)
+        return params
+
+    @property
+    def write_parameters_slug_to_name(self) -> dict[str, str]:
+        """ Return a dictionary of mapping slugs to writeparameter names."""
+        write_parameters_slug_to_name: dict[str, str] = {slugify(name):name for name in self.write_parameters.copy()}
+        return write_parameters_slug_to_name
+
+    @abstractmethod
+    def read_model(self) -> str:
+        """
+            Reads model name register if available and decodes it.
+
+            :returns: model_name
+        """
 
     @abstractmethod
     def setup_valid_registers_for_model(self):
@@ -84,66 +85,6 @@
             Removes invalid registers for the specific model of inverter.
             Requires self.model. Call self.read_model() first."""
 
-    @classmethod
-    @abstractmethod
-    def _decoded(cls, registers: list, dtype: DataType):
-        """
-        Server-specific decoding for registers read.
-
-        Parameters:
-        -----------
-        registers: list: list of ints as read from 16-bit ModBus Registers
-        dtype: (DataType.U16, DataType.I16, DataType.U32, DataType.I32, ...)
-        """
-
-    @classmethod
-    @abstractmethod
-    def _encoded(cls, content):
-        "Server-specific encoding of content"
-
-    @abstractmethod
-    def read_model(self) -> str:
-        """
-            Reads model name register if available and decodes it.
-
-            :returns: model_name
-=======
-    def parameters(self) -> dict[str, Parameter]:
-        """ Return a dictionary of parameter names and parameter objects."""
-
-    @property
-    @abstractmethod
-    def write_parameters(self) -> dict[str, WriteParameter]:
-        """ Return a dictionary of WriteParameter names and WriteParameter objects."""
-
-    @property
-    @lru_cache
-    def all_parameters(self) -> dict[str, Parameter | WriteParameter | WriteSelectParameter]:
-        params: dict[str, Parameter | WriteParameter | WriteSelectParameter] =  self.parameters.copy()
-        params.update(self.write_parameters)
-        return params
-
-    @property
-    def write_parameters_slug_to_name(self) -> dict[str, str]:
-        """ Return a dictionary of mapping slugs to writeparameter names."""
-        write_parameters_slug_to_name: dict[str, str] = {slugify(name):name for name in self.write_parameters.copy()}
-        return write_parameters_slug_to_name
-
-    @abstractmethod
-    def read_model(self) -> str:
-        """
-            Reads model name register if available and decodes it.
-
-            :returns: model_name
-        """
-
-    @abstractmethod
-    def setup_valid_registers_for_model(self):
-        """ Server-specific logic for removing unsupported or selecting supported
-            registers for the specific model must be implemented.
-            Removes invalid registers for the specific model of inverter.
-            Requires self.model. Call self.read_model() first."""
-
     def find_register_extent(self) -> None:
         """ Find the minimum and maximum address of registers to be read for 
             holding and input register types, for read and write parameters.
@@ -217,7 +158,6 @@
         -----------
         registers: list: list of ints as read from 16-bit ModBus Registers
         dtype: (DataType.U16, DataType.I16, DataType.U32, DataType.I32, ...)
->>>>>>> d21e2e64
         """
 
     @staticmethod
@@ -249,11 +189,7 @@
         logger.info(f"Model read as {self.model}")
 
         if self.model not in self.supported_models:
-<<<<<<< HEAD
-            raise NotImplementedError(
-=======
             raise ValueError(
->>>>>>> d21e2e64
                 f"Model not supported in implementation of Server, {self}")
 
     def is_available(self, register_name="Device type code"):
@@ -311,10 +247,6 @@
         if param is None:
             raise ValueError(f"Attempted to read {parameter_name=} for server {self.name}, but it is not defined")
 
-<<<<<<< HEAD
-    def read_registers(self, parameter_name: str):
-        """ Read a group of registers (parameter) using pymodbus
-=======
         address = param["addr"]
         dtype = param["dtype"]
         multiplier = param["multiplier"]
@@ -349,7 +281,6 @@
     def read_registers(self, parameter_name: str):
         """ 
         Read a group of registers (parameter) using pymodbus
->>>>>>> d21e2e64
 
             Requires implementation of the abstract method 'Server._decoded()'
 
@@ -357,44 +288,14 @@
             -----------
                 - parameter_name: str: slave parameter name string as defined in register map
         """
-<<<<<<< HEAD
-        device_class_to_rounding: dict[str, int] = {
-            'reactive_power': 0,
-            'energy': 1,
-            'frequency': 1,
-            'power_factor': 1,
-            'apparent_power': 0,
-            'current': 1,
-            'voltage': 0,
-            'power': 0
-        }
-        # self.parameters is not callable in abstract base class
-        param = self.parameters()[parameter_name]  # type: ignore
-=======
         param = self.parameters.get(parameter_name, self.write_parameters.get(parameter_name))  # type: ignore
         if param is None:
             logger.info(f"No parameter {parameter_name=} for server {self.name} defined. Attempt to read.")
             raise ValueError(f"No parameter {parameter_name=} for server {self.name} defined. Attempt to read.")
->>>>>>> d21e2e64
 
         address = param["addr"]
         dtype = param["dtype"]
         multiplier = param["multiplier"]
-<<<<<<< HEAD
-        # count = param.get('count', dtype.size // 2) #TODO
-        count = param["count"]  # TODO
-        unit = param["unit"]
-        device_class = param['device_class']
-        slave_id = self.modbus_id
-        register_type = param['register_type']
-
-        # TODO count
-        logger.info(
-            f"Reading param {parameter_name} ({register_type}) of {dtype=} from {address=}, {multiplier=}, {count=}, {self.modbus_id=}")
-
-        result = self.connected_client.read(
-            address, count, self.modbus_id, register_type)
-=======
         count = param["count"]
         device_class = param.get("device_class")
         modbus_id = self.modbus_id
@@ -405,54 +306,10 @@
 
         result = self.connected_client.read(
             address, count, modbus_id, register_type)
->>>>>>> d21e2e64
 
         if result.isError():
             self.connected_client._handle_error_response(result)
             raise Exception(f"Error reading register {parameter_name}")
-<<<<<<< HEAD
-
-        logger.info(f"Raw register begin value: {result.registers[0]}")
-        val = self._decoded(result.registers, dtype)
-        if multiplier != 1:
-            val *= multiplier
-        if isinstance(val, int) or isinstance(val, float):
-            val = round(
-                val, device_class_to_rounding.get(device_class, 2))
-        logger.info(f"Decoded Value = {val} {unit}")
-
-        return val
-
-    # def write_registers(self, value: float, parameter_name: str):
-    #     """
-    #         Write to an individual register using pymodbus.
-
-    #         Reuires implementation of the abstract methods
-    #         'Server._validate_write_val()' and 'Server._encode()'
-    #     """
-    #     logger.info(f"Validating write message")
-    #     self._validate_write_val(parameter_name, value)
-
-    #     param = self.parameters[parameter_name]
-    #     address = param["addr"]
-    #     dtype = param["dtype"]
-    #     multiplier = param["multiplier"]
-    #     count = param["count"]
-    #     unit = param["unit"]
-    #     slave_id = self.modbus_id
-    #     register_type = param['register_type']
-
-    #     if multiplier != 1:
-    #         value /= multiplier
-    #     values = self._encoded(value)
-
-    #     logger.info(
-    #         f"Writing {value=} {unit=} to param {parameter_name} at {address=}, {dtype=}, {multiplier=}, {count=}, {register_type=}, {slave_id=}")
-
-    #     self.connected_client.client.write_registers(address=address-1,
-    #                                                  value=values,
-    #                                                  slave=slave_id)
-=======
 
         logger.debug(f"Raw register begin value: {result.registers[0]}")
         val = self._decoded(result.registers, dtype)
@@ -508,7 +365,6 @@
             logger.info(f"Wrote {value=} unit={param.get('unit')} as {values=} to {parameter_name}.")
         else:
             logger.info(f"Wrote {value=} as {values=} to {parameter_name}.")
->>>>>>> d21e2e64
 
     def connect(self):
         if not self.is_available():
@@ -516,11 +372,8 @@
             raise ConnectionError()
         self.set_model()
         self.setup_valid_registers_for_model()
-<<<<<<< HEAD
-=======
         self.find_register_extent()
         self.create_batches()
->>>>>>> d21e2e64
 
     @classmethod
     def from_ServerOptions(
@@ -541,20 +394,12 @@
         modbus_id: int = opts.modbus_id  # modbus slave_id
 
         try:
-<<<<<<< HEAD
-            idx = [str(client) for client in clients].index(
-                opts.connected_client)  # TODO ugly
-        except:
-            raise ValueError(
-                f"Client {opts.connected_client} from server {name} config not defined in client list")
-=======
             clients_names = [str(client) for client in clients]
             idx = clients_names.index(opts.connected_client)  # TODO ugly
         except ValueError:
             raise ValueError(
                 f"Client {opts.connected_client} from server {name} config not defined in client list: {clients_names}"
             )
->>>>>>> d21e2e64
         connected_client = clients[idx]
 
         return cls(name, serial, modbus_id, connected_client)
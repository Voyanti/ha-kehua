import paho.mqtt.client as mqtt
from paho.mqtt.enums import CallbackAPIVersion
import json
import logging
from loader import Options
from typing import Optional

from random import getrandbits
from time import time, sleep
from queue import Queue

logger = logging.getLogger(__name__)
RECV_Q: Queue = Queue()

def slugify(text):
    return text.replace(' ', '_').replace('(', '').replace(')', '').replace('/', 'OR').replace('&', ' ').replace(':', '').replace('.', '').lower()

class MqttClient(mqtt.Client):
    """ 
        paho MQTT abstraction for home assistant
    """
    def __init__(self, options: Options) -> None:
        def generate_uuid():
            random_part = getrandbits(64)
            timestamp = int(time() * 1000)  # Get current timestamp in milliseconds
            node = getrandbits(48)  # Simulating a network node (MAC address)

            uuid_str = f'{timestamp:08x}-{random_part >> 32:04x}-{random_part & 0xFFFF:04x}-{node >> 24:04x}-{node & 0xFFFFFF:06x}'
            return uuid_str
            
        uuid = generate_uuid()
        super().__init__(CallbackAPIVersion.VERSION2, f"modbus-{uuid}")
        self.username_pw_set(options.mqtt_user, options.mqtt_password)
        self.base_topic = options.mqtt_base_topic
        self.ha_discovery_topic = options.mwtt_ha_discovery_topic

        def on_connect(client, userdata, connect_flags, reason_code, properties):
            if reason_code == 0:
                logger.info(f"Connected to MQTT broker.")
            else:
                logger.info(f"Not connected to MQTT broker.\nReturn code: {reason_code=}")

        def on_disconnect(client, userdata, message):
            logger.info("Disconnected from MQTT broker")

        def on_message(client, userdata, message):
            logger.info("Received message on MQTT")
            sleep(0.01)
            RECV_Q.put(message)                         # thread-safe

        self.on_connect = on_connect
        self.on_disconnect = on_disconnect
        self.on_message = on_message

<<<<<<< HEAD
    def publish_discovery_topics(self, server, unique_id_base: Optional[str] = None):
=======
    def publish_discovery_topics(self, server):
        while not self.is_connected():
            logger.info(f"Not connected to mqtt broker yet, sleep 100ms and retry. Before publishing discovery topics.")
            sleep(0.1)
>>>>>>> 80f0b413
        # TODO check if more separation from server is necessary/ possible
        nickname = server.name
        if not server.model or not server.manufacturer or not server.serial or not nickname or not server.parameters:
            logging.info(f"Server not properly configured. Cannot publish MQTT info")
            raise ValueError(f"Server not properly configured. Cannot publish MQTT info")
 
        logger.info(f"Publishing discovery topics for {nickname}")
        device = {
            "manufacturer": server.manufacturer,
            "model": server.model,
            "identifiers": [f"{nickname}"],
            "name": f"{nickname}"
            # "name": f"{server.manufacturer} {server.serialnum}"
        }

        # publish discovery topics for legal registers
        # assume registers in server.registers
        availability_topic = f"{self.base_topic}_{nickname}/availability"

        for register_name, details in server.parameters.items():
            state_topic = f"{self.base_topic}/{nickname}/{slugify(register_name)}/state"
            discovery_payload = {
                    "name": register_name,
                    "unique_id": f"{nickname}_{slugify(register_name)}",
                    "state_topic": state_topic,
                    "availability_topic": availability_topic,
                    "device": device,
                    "device_class": details["device_class"],
                    "unit_of_measurement": details["unit"],
                }
            state_class = details.get("state_class", False)
            if state_class: discovery_payload['state_class'] = state_class
            discovery_topic = f"{self.ha_discovery_topic}/sensor/{nickname}/{slugify(register_name)}/config"
            self.publish(discovery_topic, json.dumps(discovery_payload), retain=True)

        self.publish_availability(True, server)

        for register_name, details in server.write_parameters.items():
            discovery_payload = {
                "name": register_name,
                "unique_id": f"{nickname}_{slugify(register_name)}",
                "command_topic": f"{self.base_topic}/{nickname}/{slugify(register_name)}/set",
                "unit_of_measurement": details["unit"],
                "availability_topic": availability_topic,
                "device": device
            }
            
            # support overwriting unique_id for backwards compatibility with previous add-on voyanti-kehua
            if unique_id_base is not None: discovery_payload["unique_id"] = f"{unique_id_base}_{slugify(register_name)}"

            discovery_topic = f"{self.ha_discovery_topic}/number/{nickname}/{slugify(register_name)}/config"
            self.publish(discovery_topic, json.dumps(discovery_payload), retain=True)

    def publish_to_ha(self, register_name, value, server):
        nickname = server.name
        state_topic = f"{self.base_topic}/{nickname}/{slugify(register_name)}/state"
        self.publish(state_topic, value) #, retain=True)

    def publish_availability(self, avail, server):
        nickname = server.name
        availability_topic = f"{self.base_topic}_{nickname}/availability"
        self.publish(availability_topic, "online" if avail else "offline", retain=True)
        <|MERGE_RESOLUTION|>--- conflicted
+++ resolved
@@ -52,14 +52,11 @@
         self.on_disconnect = on_disconnect
         self.on_message = on_message
 
-<<<<<<< HEAD
     def publish_discovery_topics(self, server, unique_id_base: Optional[str] = None):
-=======
-    def publish_discovery_topics(self, server):
         while not self.is_connected():
             logger.info(f"Not connected to mqtt broker yet, sleep 100ms and retry. Before publishing discovery topics.")
             sleep(0.1)
->>>>>>> 80f0b413
+
         # TODO check if more separation from server is necessary/ possible
         nickname = server.name
         if not server.model or not server.manufacturer or not server.serial or not nickname or not server.parameters:
